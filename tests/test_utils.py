--- conflicted
+++ resolved
@@ -27,16 +27,6 @@
     loaded = artifacts.load_artifact('artifacts/sample.txt', as_='text')
     assert loaded == 'hello'
 
-<<<<<<< HEAD
-
-def test_save_artifact_allows_filename_matching_directory(tmp_path):
-    artifacts_dir = tmp_path / 'artifacts'
-    artifacts.set_artifacts_dir(str(artifacts_dir))
-    saved_path = artifacts.save_artifact('content', 'artifacts/artifacts', overwrite=True)
-    assert saved_path == artifacts_dir / 'artifacts'
-    loaded = artifacts.load_artifact('artifacts/artifacts', as_='text')
-    assert loaded == 'content'
-=======
 def test_save_artifact_with_artifacts_in_name(tmp_path):
     artifacts_dir = tmp_path / 'artifacts'
     artifacts.set_artifacts_dir(str(artifacts_dir))
@@ -48,7 +38,14 @@
     # and loading should work
     loaded = artifacts.load_artifact('artifacts/artifacts', as_='text')
     assert loaded == 'hello'
->>>>>>> 72f59b2d
+
+def test_save_artifact_allows_filename_matching_directory(tmp_path):
+    artifacts_dir = tmp_path / 'artifacts'
+    artifacts.set_artifacts_dir(str(artifacts_dir))
+    saved_path = artifacts.save_artifact('content', 'artifacts/artifacts', overwrite=True)
+    assert saved_path == artifacts_dir / 'artifacts'
+    loaded = artifacts.load_artifact('artifacts/artifacts', as_='text')
+    assert loaded == 'content'
 
 def test_load_artifact_missing_file(tmp_path):
     artifacts.set_artifacts_dir(str(tmp_path))
